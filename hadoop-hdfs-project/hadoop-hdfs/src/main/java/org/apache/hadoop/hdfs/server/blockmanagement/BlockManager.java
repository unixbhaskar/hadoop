--- conflicted
+++ resolved
@@ -899,8 +899,7 @@
    * for logging purposes
    */
   public void findAndMarkBlockAsCorrupt(final ExtendedBlock blk,
-<<<<<<< HEAD
-      final DatanodeInfo dn) throws IOException {
+      final DatanodeInfo dn, String reason) throws IOException {
     assert namesystem.hasWriteLock();
     final BlockInfo storedBlock = getStoredBlock(blk.getLocalBlock());
     if (storedBlock == null) {
@@ -911,26 +910,8 @@
       NameNode.stateChangeLog.info("BLOCK* findAndMarkBlockAsCorrupt: "
           + blk + " not found.");
       return;
-=======
-      final DatanodeInfo dn, String reason) throws IOException {
-    namesystem.writeLock();
-    try {
-      final BlockInfo storedBlock = getStoredBlock(blk.getLocalBlock());
-      if (storedBlock == null) {
-        // Check if the replica is in the blockMap, if not
-        // ignore the request for now. This could happen when BlockScanner
-        // thread of Datanode reports bad block before Block reports are sent
-        // by the Datanode on startup
-        NameNode.stateChangeLog.info("BLOCK* findAndMarkBlockAsCorrupt: "
-            + blk + " not found.");
-        return;
-      }
-      markBlockAsCorrupt(storedBlock, dn, reason);
-    } finally {
-      namesystem.writeUnlock();
->>>>>>> 30ad1c4a
-    }
-    markBlockAsCorrupt(storedBlock, dn);
+    }
+    markBlockAsCorrupt(storedBlock, dn, reason);
   }
 
   private void markBlockAsCorrupt(BlockInfo storedBlock,
@@ -1577,22 +1558,17 @@
       
       // If block is corrupt, mark it and continue to next block.
       BlockUCState ucState = storedBlock.getBlockUCState();
-<<<<<<< HEAD
-      if (isReplicaCorrupt(iblk, reportedState, storedBlock, ucState, node)) {
+      BlockToMarkCorrupt c = checkReplicaCorrupt(
+          iblk, reportedState, storedBlock, ucState, node);
+      if (c != null) {
         if (namesystem.isInStandbyState()) {
           // In the Standby, we may receive a block report for a file that we
           // just have an out-of-date gen-stamp or state for, for example.
           queueReportedBlock(node, iblk, reportedState,
               QUEUE_REASON_CORRUPT_STATE);
         } else {
-          markBlockAsCorrupt(storedBlock, node);
+          markBlockAsCorrupt(c.blockInfo, node, c.reason);
         }
-=======
-      BlockToMarkCorrupt c = checkReplicaCorrupt(
-          iblk, reportedState, storedBlock, ucState, node);
-      if (c != null) {
-        markBlockAsCorrupt(c.blockInfo, node, c.reason);
->>>>>>> 30ad1c4a
         continue;
       }
       
@@ -1721,24 +1697,18 @@
       return storedBlock;
     }
 
-<<<<<<< HEAD
-    if (isReplicaCorrupt(block, reportedState, storedBlock, ucState, dn)) {
+    BlockToMarkCorrupt c = checkReplicaCorrupt(
+        block, reportedState, storedBlock, ucState, dn);
+    if (c != null) {
       if (namesystem.isInStandbyState()) {
         // If the block is an out-of-date generation stamp or state,
         // but we're the standby, we shouldn't treat it as corrupt,
         // but instead just queue it for later processing.
         queueReportedBlock(dn, storedBlock, reportedState,
             QUEUE_REASON_CORRUPT_STATE);
-
       } else {
-        toCorrupt.add(storedBlock);
-      }
-=======
-    BlockToMarkCorrupt c = checkReplicaCorrupt(
-        block, reportedState, storedBlock, ucState, dn);
-    if (c != null) {
-      toCorrupt.add(c);
->>>>>>> 30ad1c4a
+        toCorrupt.add(c);
+      }
       return storedBlock;
     }
 
